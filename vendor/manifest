--- conflicted
+++ resolved
@@ -128,15 +128,15 @@
 			"branch": "master"
 		},
 		{
-<<<<<<< HEAD
 			"importpath": "github.com/cenkalti/backoff",
 			"repository": "https://github.com/cenkalti/backoff",
 			"revision": "6c45d6bc1e78d94431dff8fc28a99f20bafa355a",
-=======
+			"branch": "master"
+		},
+		{
 			"importpath": "github.com/codegangsta/cli",
 			"repository": "https://github.com/codegangsta/cli",
 			"revision": "bca61c476e3c752594983e4c9bcd5f62fb09f157",
->>>>>>> 800e58cc
 			"branch": "master"
 		}
 	]
